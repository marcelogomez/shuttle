version: "3"
volumes:
  shuttle-backend-vol:
<<<<<<< HEAD
    external: true
  shuttle-cargo-registry-vol:
    external: true
=======
>>>>>>> a788b30a
services:
  deployer:
    image: "${CONTAINER_REGISTRY}/deployer:${BACKEND_TAG}"
    volumes:
      - shuttle-backend-vol:/tmp/shuttle-builds/
      - shuttle-cargo-registry-vol:/usr/local/cargo/registry/
    depends_on:
      - provisioner
    ports:
      - 8000:8000
      - 8001:8001
    deploy:
      restart_policy:
        condition: on-failure
        delay: 5s
        max_attempts: 3
      placement:
        constraints:
          - node.hostname==controller
    environment:
      - RUST_LOG=${RUST_LOG}
      - CARGO_HOME=/usr/local/cargo
      - GATEWAY_SECRET=tmp
    command:
      - "--path=/var/lib/shuttle/crates"
      - "--bind-addr=0.0.0.0"
      - "--api-port=8001"
      - "--proxy-port=8000"
      - "--proxy-fqdn=${APPS_FQDN}"
      - "--provisioner-address=provisioner"
      - "--provisioner-port=8000"
  provisioner:
    image: "${CONTAINER_REGISTRY}/provisioner:${PROVISIONER_TAG}"
    depends_on:
      - pg
      - mongodb
    environment:
      - RUST_LOG=${RUST_LOG}
    command:
      - "--ip=0.0.0.0"
      - "--port=8000"
      - "--shared-pg-uri=postgres://postgres:${POSTGRES_PASSWORD}@pg:5432/postgres"
      - "--shared-mongodb-uri=mongodb://${MONGO_INITDB_ROOT_USERNAME}:${MONGO_INITDB_ROOT_PASSWORD}@mongodb:27017/admin"
      - "--internal-mongodb-address=mongodb"
      - "--internal-pg-address=pg"
      - "--fqdn=${DB_FQDN}"
  pg:
    image: "${CONTAINER_REGISTRY}/postgres:${POSTGRES_TAG}"
    restart: always
    environment:
      POSTGRES_PASSWORD: ${POSTGRES_PASSWORD}
    ports:
      - 8002:8000
      - 5432:5432
    deploy:
      placement:
        constraints:
          - node.hostname==postgres
  mongodb:
    image: mongo:5.0.10
    restart: always
    environment:
      MONGO_INITDB_ROOT_USERNAME: ${MONGO_INITDB_ROOT_USERNAME}
      MONGO_INITDB_ROOT_PASSWORD: ${MONGO_INITDB_ROOT_PASSWORD}
    deploy:
      placement:
        constraints:
          - node.hostname==postgres<|MERGE_RESOLUTION|>--- conflicted
+++ resolved
@@ -1,12 +1,7 @@
 version: "3"
 volumes:
   shuttle-backend-vol:
-<<<<<<< HEAD
-    external: true
   shuttle-cargo-registry-vol:
-    external: true
-=======
->>>>>>> a788b30a
 services:
   deployer:
     image: "${CONTAINER_REGISTRY}/deployer:${BACKEND_TAG}"
