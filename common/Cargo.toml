--- conflicted
+++ resolved
@@ -9,23 +9,15 @@
 [dependencies]
 anyhow = "1.0.62"
 chrono = { version = "0.4.22", features = ["serde"] }
-<<<<<<< HEAD
 comfy-table = "6.1.0"
 crossterm = "0.25.0"
-=======
-lazy_static = "1.4.0"
->>>>>>> 70f47845
 once_cell = "1.13.1"
 regex = "1.6.0"
 rocket = "0.5.0-rc.2"
 rustrict = "0.5.0"
 semver = "1.0.13"
 serde = "1.0.137"
-<<<<<<< HEAD
-serde_json = "1.0.81"
+serde_json = "1.0.85"
 strum = { version = "0.24.1", features = ["derive"] }
-=======
-serde_json = "1.0.85"
 tracing = "0.1.36"
->>>>>>> 70f47845
 uuid = { version = "1.1.1", features = ["v4", "serde"] }